# Changelog

## 19.0.0-dev

### Features

- `@nxworker/workspace:move-file` generator: Safely move files between Nx projects while automatically updating all imports, exports, and dependent projects
  - Detects source and target Nx projects and their TypeScript path aliases
  - Uses the Nx project graph to resolve dependencies for optimal performance
  - **AST-based transformations**: Uses jscodeshift for reliable, syntax-aware import updates instead of regex patterns
  - **Full CommonJS support**: Updates `require()`, `require.resolve()`, `module.exports`, and `exports` statements
  - Rewrites imports automatically across the workspace:
    - ESM: Static `import`, dynamic `import()`, and re-exports (`export * from`)
    - CommonJS: `require()`, `require.resolve()`, `module.exports`, and `exports`
    - Relative paths inside the source project
    - Project alias imports across projects
    - Dynamic `import()` expressions, including chained `.then()` access
  - Updates dependent projects when exported files move
  - Removes stale exports from source entrypoint and adds exports to target entrypoint
    - Optional `--skip-export` flag to prevent creating a new export
<<<<<<< HEAD
  - Support bulk moves by passing:
    - Comma-separated list of file paths
    - Glob patterns (e.g., `packages/lib1/**/*.ts`)
    - Combination of direct paths and glob patterns
  - Properly handles files with multiple dots in the filename (e.g., `util.helper.ts`)
=======
  - Supports bulk moves by passing a comma-separated list and/or glob pattern(s)
  - Optional `--derive-project-directory` flag automatically preserves the directory structure from the source project in the target project (useful for bulk moves)
>>>>>>> 5933d841
  - Security hardening with path sanitization, regex escaping, and traversal blocking
  - Optional Unicode parameter support via `--allow-unicode` flag
  - Optional `--remove-empty-project` flag cleans up source projects that no longer contain source code files after the file move
  - Platform support: Linux, Windows, macOS, all x64/arm64
  - Supports both ECMAScript Modules (ESM) and CommonJS (CJS)

### Requirements

- Nx 19.8-21.x with `@nx/devkit` installed
- Node.js 18, 20, or 22 (same as Nx)<|MERGE_RESOLUTION|>--- conflicted
+++ resolved
@@ -18,16 +18,12 @@
   - Updates dependent projects when exported files move
   - Removes stale exports from source entrypoint and adds exports to target entrypoint
     - Optional `--skip-export` flag to prevent creating a new export
-<<<<<<< HEAD
   - Support bulk moves by passing:
     - Comma-separated list of file paths
     - Glob patterns (e.g., `packages/lib1/**/*.ts`)
     - Combination of direct paths and glob patterns
   - Properly handles files with multiple dots in the filename (e.g., `util.helper.ts`)
-=======
-  - Supports bulk moves by passing a comma-separated list and/or glob pattern(s)
   - Optional `--derive-project-directory` flag automatically preserves the directory structure from the source project in the target project (useful for bulk moves)
->>>>>>> 5933d841
   - Security hardening with path sanitization, regex escaping, and traversal blocking
   - Optional Unicode parameter support via `--allow-unicode` flag
   - Optional `--remove-empty-project` flag cleans up source projects that no longer contain source code files after the file move
