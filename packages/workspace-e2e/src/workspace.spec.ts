<<<<<<< HEAD
import { execSync } from 'child_process';
import { join, dirname } from 'path';
import { mkdirSync, rmSync, readFileSync, writeFileSync } from 'fs';
=======
import { execSync } from 'node:child_process';
import { join, dirname } from 'node:path';
import { mkdirSync, rmSync } from 'node:fs';
>>>>>>> 6005023d

describe('workspace', () => {
  let projectDirectory: string;
  let libNames: Record<string, string>;
  function uniqueId() {
    return `${Date.now()}-${Math.floor(Math.random() * 1e9)}`;
  }
  beforeAll(async () => {
    projectDirectory = await createTestProject();
    libNames = {
      lib1: `lib-${uniqueId()}`,
      lib2: `lib-${uniqueId()}`,
      lib3: `lib-${uniqueId()}`,
      lib4: `lib-${uniqueId()}`,
      lib5: `lib-${uniqueId()}`,
    };

    // The plugin has been built and published to a local registry in the jest globalSetup
    // Install the plugin built with the latest source code into the test repo
    execSync(`npm install @nxworker/workspace@e2e`, {
      cwd: projectDirectory,
      stdio: 'inherit',
      env: process.env,
    });
  });

  afterAll(async () => {
    // Cleanup the test project (Windows: handle EBUSY)
    if (projectDirectory) {
      let attempts = 0;
      const maxAttempts = 5;
      const delay = 200;
      while (attempts < maxAttempts) {
        try {
          rmSync(projectDirectory, { recursive: true, force: true });
          break;
        } catch (err) {
          if (err.code === 'EBUSY' || err.code === 'ENOTEMPTY') {
            attempts++;
            await sleep(delay);
          } else {
            throw err;
          }
        }
      }
    }
  });

  it('should be installed', () => {
    // npm ls will fail if the package is not installed properly
    execSync('npm ls @nxworker/workspace', {
      cwd: projectDirectory,
      stdio: 'inherit',
    });
  });

  describe('move-file generator', () => {
    it('should move a file between projects', () => {
      // Create two library projects
      execSync(
        `npx nx generate @nx/js:library ${libNames.lib1} --unitTestRunner=none --bundler=none --no-interactive`,
        {
          cwd: projectDirectory,
          stdio: 'inherit',
        },
      );

      execSync(
        `npx nx generate @nx/js:library ${libNames.lib2} --unitTestRunner=none --bundler=none --no-interactive`,
        {
          cwd: projectDirectory,
          stdio: 'inherit',
        },
      );

      // Create a file in lib1
      const helperPath = join(
        projectDirectory,
        libNames.lib1,
        'src',
        'lib',
        'helper.ts',
      );
      mkdirSync(dirname(helperPath), { recursive: true });
      writeFileSync(
        helperPath,
        'export function helper() { return "hello"; }\n',
      );

      // Create a file that imports the helper
      const mainPath = join(
        projectDirectory,
        libNames.lib1,
        'src',
        'lib',
        'main.ts',
      );
      writeFileSync(
        mainPath,
        "import { helper } from './helper';\n\nexport const result = helper();\n",
      );

      // Run the move-file generator
      execSync(
        `npx nx generate @nxworker/workspace:move-file ${libNames.lib1}/src/lib/helper.ts ${libNames.lib2}/src/lib/helper.ts --no-interactive`,
        {
          cwd: projectDirectory,
          stdio: 'inherit',
        },
      );

      // Verify the file was moved
      const movedPath = join(
        projectDirectory,
        libNames.lib2,
        'src',
        'lib',
        'helper.ts',
      );
      expect(readFileSync(movedPath, 'utf-8')).toContain(
        'export function helper()',
      );

      // Verify original file is deleted
      const originalPath = join(
        projectDirectory,
        libNames.lib1,
        'src',
        'lib',
        'helper.ts',
      );
      expect(() => readFileSync(originalPath, 'utf-8')).toThrow();
    });

    it('should update imports when moving exported files', () => {
      // Create two library projects
      execSync(
        `npx nx generate @nx/js:library ${libNames.lib3} --unitTestRunner=none --bundler=none --no-interactive`,
        {
          cwd: projectDirectory,
          stdio: 'inherit',
        },
      );

      execSync(
        `npx nx generate @nx/js:library ${libNames.lib4} --unitTestRunner=none --bundler=none --no-interactive`,
        {
          cwd: projectDirectory,
          stdio: 'inherit',
        },
      );

      const sourceAlias = getProjectImportAlias(
        projectDirectory,
        libNames.lib3,
      );
      const targetAlias = getProjectImportAlias(
        projectDirectory,
        libNames.lib4,
      );

      // Create and export a file in lib3
      const utilPath = join(
        projectDirectory,
        libNames.lib3,
        'src',
        'lib',
        'util.ts',
      );
      mkdirSync(dirname(utilPath), { recursive: true });
      writeFileSync(utilPath, 'export function util() { return "utility"; }\n');

      // Export from index
      const indexPath = join(
        projectDirectory,
        libNames.lib3,
        'src',
        'index.ts',
      );
      writeFileSync(indexPath, "export * from './lib/util';\n");

      // Create consuming files in another lib
      const consumerPath = join(
        projectDirectory,
        libNames.lib1,
        'src',
        'lib',
        'consumer.ts',
      );
      writeFileSync(
        consumerPath,
        `import { util } from '${sourceAlias}';\nexport const value = util();\n`,
      );

      const lazyConsumerPath = join(
        projectDirectory,
        libNames.lib1,
        'src',
        'lib',
        'lazy-consumer.ts',
      );
      writeFileSync(
        lazyConsumerPath,
        `export const loadUtil = () => import('${sourceAlias}').then((m) => m.util);\n`,
      );

      // Run the move-file generator
      execSync(
        `npx nx generate @nxworker/workspace:move-file ${libNames.lib3}/src/lib/util.ts ${libNames.lib4}/src/lib/util.ts --no-interactive`,
        {
          cwd: projectDirectory,
          stdio: 'inherit',
        },
      );

      // Verify the file was moved
      const movedUtilPath = join(
        projectDirectory,
        libNames.lib4,
        'src',
        'lib',
        'util.ts',
      );
      expect(readFileSync(movedUtilPath, 'utf-8')).toContain(
        'export function util()',
      );

      // Verify imports were updated in consuming files
      const consumerContent = readFileSync(consumerPath, 'utf-8');
      expect(consumerContent).toContain(targetAlias);

      const lazyConsumerContent = readFileSync(lazyConsumerPath, 'utf-8');
      const normalizedLazyConsumerContent = lazyConsumerContent.replace(
        /\s+/g,
        '',
      );
      expect(normalizedLazyConsumerContent).toContain(
        `import('${targetAlias}').then((m)=>m.util);`,
      );
    });

    it('should handle relative imports within same project', () => {
      // Create a new library
      execSync(
        `npx nx generate @nx/js:library ${libNames.lib5} --unitTestRunner=none --bundler=none --no-interactive`,
        {
          cwd: projectDirectory,
          stdio: 'inherit',
        },
      );

      const featurePath = join(
        projectDirectory,
        libNames.lib5,
        'src',
        'lib',
        'feature.ts',
      );
      writeFileSync(
        featurePath,
        'export function feature() { return "feature"; }\n',
      );

      const servicePath = join(
        projectDirectory,
        libNames.lib5,
        'src',
        'lib',
        'service.ts',
      );
      writeFileSync(
        servicePath,
        "import { feature } from './feature';\nexport function service() { return feature(); }\n",
      );

      const lazyPath = join(
        projectDirectory,
        libNames.lib5,
        'src',
        'lib',
        'lazy.ts',
      );
      writeFileSync(
        lazyPath,
        "export const loadFeature = () => import('./feature').then((m) => m.feature);\n",
      );

      // Move to subdirectory within same project
      execSync(
        `npx nx generate @nxworker/workspace:move-file ${libNames.lib5}/src/lib/feature.ts ${libNames.lib5}/src/lib/features/feature.ts --no-interactive`,
        {
          cwd: projectDirectory,
          stdio: 'inherit',
        },
      );

      // Verify file was moved
      const movedFeaturePath = join(
        projectDirectory,
        libNames.lib5,
        'src',
        'lib',
        'features',
        'feature.ts',
      );
      expect(readFileSync(movedFeaturePath, 'utf-8')).toContain(
        'export function feature()',
      );

      // Verify imports were updated
      const serviceContent = readFileSync(servicePath, 'utf-8');
      expect(serviceContent).toMatch(/from ['"]\.\/features\/feature['"]/);

      const lazyContent = readFileSync(lazyPath, 'utf-8');
      expect(lazyContent).toContain(
        "import('./features/feature').then((m) => m.feature)",
      );
    });
  });
});

function getProjectImportAlias(
  projectDir: string,
  projectName: string,
): string {
  const tsconfigPath = join(projectDir, 'tsconfig.base.json');
  const tsconfig = JSON.parse(readFileSync(tsconfigPath, 'utf-8'));
  const paths = tsconfig?.compilerOptions?.paths ?? {};

  for (const [alias, value] of Object.entries(paths)) {
    const pathEntries = Array.isArray(value) ? value : [value];
    if (
      pathEntries.some((entry) =>
        entry.replace(/\\/g, '/').includes(`${projectName}/src/index`),
      )
    ) {
      return alias;
    }
  }

  throw new Error(
    `Could not determine import alias for project "${projectName}"`,
  );
}

function sleep(ms: number) {
  return new Promise((resolve) => setTimeout(resolve, ms));
}

/**
 * Creates a test project with create-nx-workspace and installs the plugin
 * @returns The directory where the test project was created
 */
async function createTestProject() {
  function uniqueId() {
    return `${Date.now()}-${Math.floor(Math.random() * 1e9)}`;
  }
  const projectName = `test-project-${uniqueId()}`;
  const projectDirectory = join(process.cwd(), 'tmp', projectName);

  // Ensure projectDirectory is empty (Windows: handle EBUSY)
  let attempts = 0;
  const maxAttempts = 5;
  const delay = 200;
  while (attempts < maxAttempts) {
    try {
      rmSync(projectDirectory, { recursive: true, force: true });
      break;
    } catch (err) {
      if (err.code === 'EBUSY' || err.code === 'ENOTEMPTY') {
        attempts++;
        // Use an async sleep instead of Atomics.wait which is not intended for this use
        // and can be unreliable across environments.
        // This is safe because the surrounding callers (beforeAll/afterAll) are async.
        // eslint-disable-next-line no-await-in-loop
        await sleep(delay);
      } else {
        throw err;
      }
    }
  }
  mkdirSync(dirname(projectDirectory), {
    recursive: true,
  });

  execSync(
    `npx --yes create-nx-workspace@latest ${projectName} --preset apps --nxCloud=skip --no-interactive`,
    {
      cwd: dirname(projectDirectory),
      stdio: 'inherit',
      env: process.env,
    },
  );
  console.log(`Created test project in "${projectDirectory}"`);

  return projectDirectory;
}<|MERGE_RESOLUTION|>--- conflicted
+++ resolved
@@ -1,12 +1,6 @@
-<<<<<<< HEAD
-import { execSync } from 'child_process';
-import { join, dirname } from 'path';
-import { mkdirSync, rmSync, readFileSync, writeFileSync } from 'fs';
-=======
 import { execSync } from 'node:child_process';
 import { join, dirname } from 'node:path';
-import { mkdirSync, rmSync } from 'node:fs';
->>>>>>> 6005023d
+import { mkdirSync, rmSync, readFileSync, writeFileSync } from 'node:fs';
 
 describe('workspace', () => {
   let projectDirectory: string;
