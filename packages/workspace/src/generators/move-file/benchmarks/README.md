--- conflicted
+++ resolved
@@ -40,13 +40,8 @@
 
 1. Runs all benchmark tests using tinybench via Jest
 2. Parses benchmark results (ops/sec) in benchmark.js format
-<<<<<<< HEAD
 3. **Always compares against the last successful benchmark from `main` branch**
-4. Fails the PR if regressions exceed 115% threshold (15% degradation)
-=======
-3. Compares against historical baseline data
-4. Fails the PR if regressions exceed 130% threshold
->>>>>>> 8183942c
+4. Fails the PR if regressions exceed 130% threshold (30% degradation)
 5. Posts a comment showing which benchmarks regressed
 6. Provides a job summary with visual comparison
 
