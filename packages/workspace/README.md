--- conflicted
+++ resolved
@@ -5,11 +5,8 @@
 ## Highlights
 
 - Moves files across Nx projects, updating static `import`, dynamic `import()`, and re-export statements automatically
-<<<<<<< HEAD
 - **Full CommonJS support**: Updates `require()`, `require.resolve()`, `module.exports`, and `exports` statements
-=======
 - Handles single files, glob patterns, and comma-separated file lists/glob patterns so you can move multiple files in one run
->>>>>>> a624f615
 - Understands Nx project graphs: re-wires dependent projects when exported files move and preserves package entrypoints
 - **AST-based transformations**: Uses jscodeshift for reliable, syntax-aware import updates instead of regex patterns
 - Runs with strong input validation (path sanitisation, regex escaping, traversal blocking, optional Unicode opt-in)
